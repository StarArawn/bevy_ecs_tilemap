--- conflicted
+++ resolved
@@ -33,15 +33,9 @@
 
     // Make 2 layers on "top" of the base map.
     for z in 0..2 {
-<<<<<<< HEAD
-        let new_settings = map_settings.clone();
         let layer_id = z + 1;
         let (mut layer_builder, layer_entity) =
-            LayerBuilder::new(&mut commands, new_settings, 0u16, layer_id);
-=======
-        let (mut layer_builder, layer_entity) =
-            LayerBuilder::new(&mut commands, map_settings.clone(), 0u16, z + 1);
->>>>>>> 99462497
+            LayerBuilder::new(&mut commands, map_settings.clone(), 0u16, layer_id);
 
         let mut random = thread_rng();
 
@@ -63,11 +57,7 @@
         map_query.build_layer(&mut commands, layer_builder, texture_handle.clone());
 
         // Required to keep track of layers for a map internally.
-<<<<<<< HEAD
         map.add_layer(&mut commands, layer_id, layer_entity);
-=======
-        map.add_layer(&mut commands, z + 1, layer_entity);
->>>>>>> 99462497
     }
 
     // Spawn Map
