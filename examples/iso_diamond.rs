--- conflicted
+++ resolved
@@ -66,21 +66,10 @@
 
     // Make 2 layers on "top" of the base map.
     for z in 0..5 {
-<<<<<<< HEAD
-        let new_settings = map_settings.clone();
         let layer_id = z + 1;
-        let (mut layer_builder, layer_entity) = LayerBuilder::new(
-            &mut commands,
-            new_settings.clone(),
-            0u16,
-            layer_id,
-        );
+        let (mut layer_builder, layer_entity) =
+            LayerBuilder::new(&mut commands, map_settings.clone(), 0u16, layer_id);
         map.add_layer(&mut commands, layer_id, layer_entity);
-=======
-        let (mut layer_builder, layer_entity) =
-            LayerBuilder::new(&mut commands, map_settings.clone(), 0u16, z + 1);
-        map.add_layer(&mut commands, z + 1, layer_entity);
->>>>>>> 99462497
 
         let mut random = thread_rng();
 
