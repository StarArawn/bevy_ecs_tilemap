use bevy::prelude::*;
use bevy_ecs_tilemap::prelude::*;

mod helpers;

// Side length of a colored quadrant (in "number of tiles").
const QUADRANT_SIDE_LENGTH: u32 = 64;

fn startup(mut commands: Commands, asset_server: Res<AssetServer>) {
    commands.spawn(Camera2dBundle::default());

    let texture_handle: Handle<Image> = asset_server.load("tiles.png");

    // In total, there will be `(QUADRANT_SIDE_LENGTH * 2) * (QUADRANT_SIDE_LENGTH * 2)` tiles.
    let total_size = TilemapSize {
        x: QUADRANT_SIDE_LENGTH * 2,
        y: QUADRANT_SIDE_LENGTH * 2,
    };
    let quadrant_size = TilemapSize {
        x: QUADRANT_SIDE_LENGTH,
        y: QUADRANT_SIDE_LENGTH,
    };

    let mut tile_storage = TileStorage::empty(total_size);
    let tilemap_entity = commands.spawn_empty().id();
    let tilemap_id = TilemapId(tilemap_entity);

    fill_tilemap_rect_color(
        TileTextureIndex(5),
        TilePos { x: 0, y: 0 },
        quadrant_size,
        Color::rgba(1.0, 0.0, 0.0, 1.0),
        tilemap_id,
        &mut commands,
        &mut tile_storage,
    );

    fill_tilemap_rect_color(
        TileTextureIndex(5),
        TilePos {
            x: QUADRANT_SIDE_LENGTH,
            y: 0,
        },
        quadrant_size,
        Color::rgba(0.0, 1.0, 0.0, 1.0),
        tilemap_id,
        &mut commands,
        &mut tile_storage,
    );

    fill_tilemap_rect_color(
        TileTextureIndex(5),
        TilePos {
            x: 0,
            y: QUADRANT_SIDE_LENGTH,
        },
        quadrant_size,
        Color::rgba(0.0, 0.0, 1.0, 1.0),
        tilemap_id,
        &mut commands,
        &mut tile_storage,
    );

    fill_tilemap_rect_color(
        TileTextureIndex(5),
        TilePos {
            x: QUADRANT_SIDE_LENGTH,
            y: QUADRANT_SIDE_LENGTH,
        },
        quadrant_size,
        Color::rgba(1.0, 1.0, 0.0, 1.0),
        tilemap_id,
        &mut commands,
        &mut tile_storage,
    );

    let tile_size = TilemapTileSize { x: 16.0, y: 16.0 };
    let grid_size = tile_size.into();

<<<<<<< HEAD
    commands.entity(tilemap_entity).insert(TilemapBundle {
        grid_size,
        size: total_size,
        storage: tile_storage,
        texture: TilemapTexture::Single(texture_handle),
        tile_size,
        map_type: TilemapType::Square {
            diagonal_neighbors: false,
        },
        ..Default::default()
    });
=======
    commands
        .entity(tilemap_entity)
        .insert_bundle(TilemapBundle {
            grid_size,
            size: total_size,
            storage: tile_storage,
            texture: TilemapTexture::Single(texture_handle),
            tile_size,
            map_type: TilemapType::Square,
            ..Default::default()
        });
>>>>>>> 23450623
}

fn main() {
    App::new()
        .add_plugins(
            DefaultPlugins
                .set(WindowPlugin {
                    window: WindowDescriptor {
                        width: 1270.0,
                        height: 720.0,
                        title: String::from("Color Example"),
                        ..Default::default()
                    },
                    ..default()
                })
                .set(ImagePlugin::default_nearest()),
        )
        .add_plugin(TilemapPlugin)
        .add_startup_system(startup)
        .add_system(helpers::camera::movement)
        .run();
}<|MERGE_RESOLUTION|>--- conflicted
+++ resolved
@@ -77,22 +77,9 @@
     let tile_size = TilemapTileSize { x: 16.0, y: 16.0 };
     let grid_size = tile_size.into();
 
-<<<<<<< HEAD
-    commands.entity(tilemap_entity).insert(TilemapBundle {
-        grid_size,
-        size: total_size,
-        storage: tile_storage,
-        texture: TilemapTexture::Single(texture_handle),
-        tile_size,
-        map_type: TilemapType::Square {
-            diagonal_neighbors: false,
-        },
-        ..Default::default()
-    });
-=======
     commands
         .entity(tilemap_entity)
-        .insert_bundle(TilemapBundle {
+        .insert(TilemapBundle {
             grid_size,
             size: total_size,
             storage: tile_storage,
@@ -101,7 +88,6 @@
             map_type: TilemapType::Square,
             ..Default::default()
         });
->>>>>>> 23450623
 }
 
 fn main() {
