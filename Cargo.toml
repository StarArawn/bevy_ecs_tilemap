[package]
name = "bevy_ecs_tilemap"
description = "A tilemap rendering plugin for bevy which is more ECS friendly by having an entity per tile."
version = "0.7.0"
authors = ["John Mitchell"]
homepage = "https://github.com/StarArawn/bevy_ecs_tilemap"
repository = "https://github.com/StarArawn/bevy_ecs_tilemap"
license-file = "LICENSE"
edition = "2021"
exclude = ["assets/*", "screenshots/*"]

[features]
default = ["render"]
atlas = []
render = []

[dependencies]
bevy = { version = "0.8", default-features = false, features=["bevy_core_pipeline", "bevy_render", "bevy_asset"] }
log = "0.4"
regex = "1.5.4"

[dev-dependencies]
anyhow = { version = "1.0" }
ldtk_rust = { version = "0.6" }
rand = "0.8"
env_logger = "0.9"
serde_json = { version = "1.0" }
tiled = { version = "0.9", default-features = false }

<<<<<<< HEAD
=======
[dev-dependencies.bevy]
version = "0.8"
default-features = false
features=["bevy_core_pipeline", "bevy_render", "bevy_asset", "png", "bevy_winit"]

>>>>>>> 51477503
[target.'cfg(unix)'.dev-dependencies.bevy]
version = "0.8"
default-features = false
features=["bevy_core_pipeline", "bevy_render", "bevy_asset", "png", "bevy_winit", "x11"]

[target.wasm32-unknown-unknown]
runner = "wasm-server-runner"

[[example]]
name = "ldtk"
path = "examples/ldtk/ldtk_usage.rs"<|MERGE_RESOLUTION|>--- conflicted
+++ resolved
@@ -27,14 +27,11 @@
 serde_json = { version = "1.0" }
 tiled = { version = "0.9", default-features = false }
 
-<<<<<<< HEAD
-=======
 [dev-dependencies.bevy]
 version = "0.8"
 default-features = false
 features=["bevy_core_pipeline", "bevy_render", "bevy_asset", "png", "bevy_winit"]
 
->>>>>>> 51477503
 [target.'cfg(unix)'.dev-dependencies.bevy]
 version = "0.8"
 default-features = false
