[package]
name = "bevy_ecs_tilemap"
description = "A tilemap rendering plugin for bevy which is more ECS friendly by having an entity per tile."
version = "0.4.0"
authors = ["John Mitchell"]
homepage = "https://github.com/StarArawn/bevy_ecs_tilemap"
repository = "https://github.com/StarArawn/bevy_ecs_tilemap"
license-file = "LICENSE"
edition = "2018"
exclude = [
    "assets/*",
    "screenshots/*",
]

[features]
default = []
ldtk = ["anyhow", "ldtk_rust", "serde_json"]

[dependencies]
anyhow = { version = "1.0", optional = true }
<<<<<<< HEAD
bevy = { git="https://github.com/bevyengine/bevy", rev="052094757aee671c66190b63a640900f15ee300d" }
bytemuck = "1.5"
futures-util = "0.3"
=======
bevy = "0.5"
>>>>>>> b109cbac
ldtk_rust = { version = "0.5", optional = true }
morton-encoding = "2.0"
log = "0.4"
serde_json = { version = "1.0", optional = true }

[dev-dependencies]
rand = "0.8"
env_logger = "0.8"<|MERGE_RESOLUTION|>--- conflicted
+++ resolved
@@ -18,13 +18,8 @@
 
 [dependencies]
 anyhow = { version = "1.0", optional = true }
-<<<<<<< HEAD
 bevy = { git="https://github.com/bevyengine/bevy", rev="052094757aee671c66190b63a640900f15ee300d" }
 bytemuck = "1.5"
-futures-util = "0.3"
-=======
-bevy = "0.5"
->>>>>>> b109cbac
 ldtk_rust = { version = "0.5", optional = true }
 morton-encoding = "2.0"
 log = "0.4"
